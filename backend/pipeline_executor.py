--- conflicted
+++ resolved
@@ -298,16 +298,6 @@
             "timestamp": datetime.now().isoformat()
         })
         
-        # Save a final snapshot and collect paths
-        latest_snapshot = None
-        versioned_snapshot = None
-        try:
-            snap = self.orchestrator.save_snapshot(base=str(dest_id))
-            latest_snapshot = snap.get("latest")
-            versioned_snapshot = snap.get("versioned")
-        except Exception:
-            pass
-
         # Return result for this destination
         return {
             "destination_id": dest_id,
@@ -315,12 +305,7 @@
             "status": "success",
             "execution_order": execution_order,
             "final_preview": self._get_data_preview(current_data) if current_data is not None else None,
-<<<<<<< HEAD
-            "latest_snapshot": latest_snapshot,
-            "versioned_snapshot": versioned_snapshot
-=======
             "final_cleaned_file": final_cleaned_file
->>>>>>> a9275abd
         }
     
     def _get_dependency_chain(self, dest_block: Dict, all_blocks: List[Dict]) -> Any:
