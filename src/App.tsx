--- conflicted
+++ resolved
@@ -1264,13 +1264,8 @@
           </div>
         )}
 
-<<<<<<< HEAD
         <div className="flex justify-end pt-[5px] mt-[5px]">
-          <button className="px-3 py-2 rounded-lg bg-[#6250A5] text-white hover:bg-[#544691]" onClick={handleSave}>Save</button>
-=======
-        <div className="flex justify-end pt-4 border-t mt-4">
           <button className="px-3 py-2 rounded-lg bg-[#5f4fa5] text-white hover:bg-[#544691]" onClick={handleSave}>Save</button>
->>>>>>> 5a49b671
         </div>
       </div>
     </Modal>
@@ -1303,13 +1298,8 @@
             onChange={(e) => setTransformation(e.target.value)}
           />
         </div>
-<<<<<<< HEAD
         <div className="flex justify-end pt-2 mt-2">
-          <button className="px-3 py-2 rounded-lg bg-[#6250A5] text-white hover:bg-[#544691]" onClick={handleSave}>Save</button>
-=======
-        <div className="flex justify-end pt-4 mt-4">
           <button className="px-3 py-2 rounded-lg bg-[#5f4fa5] text-white hover:bg-[#544691]" onClick={handleSave}>Save</button>
->>>>>>> 5a49b671
         </div>
       </div>
     </Modal>
